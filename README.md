# FluxMD

[![Python 3.8+](https://img.shields.io/badge/python-3.8+-blue.svg)](https://www.python.org/downloads/)
[![License: MIT](https://img.shields.io/badge/License-MIT-green.svg)](https://opensource.org/licenses/MIT)

**FluxMD** maps binding interfaces between two biomolecules by tracing the flow of interaction energy. Unlike traditional docking, which samples static conformers, FluxMD follows dynamic energy flux as molecules orbit and engage, exposing regions where forces perturbate. Intrinsically optimized from physics-level to signal-processing code for modern chip architectures—i.e. GPU, UMA—FluxMD enables accelerated high-throughput screening of molecular dynamics. The method applies to protein–protein and protein–ligand systems, with support for protein–nucleic acid interactions underway. Each run produces a **stress barcode**, a reproducible energy signature unique to the molecular pair.

![FluxMD Concept](images/fluxmd_concept.png)

## Program Flow

```mermaid
graph TD
    Start[fluxmd Menu] -->|1| Standard[Standard Workflow]
    Standard --> Load1[Load protein PDB/CIF/mmCIF]
    Standard --> Load2[Load ligand or SMILES]
    Load2 -->|SMILES| Convert[Convert to PDB via CACTUS/OpenBabel]
    Standard --> Trajectory[Generate winding trajectories]
    Trajectory --> Forces[Calculate force interactions]
    Forces --> Analysis[Compute energy flux]
    Analysis --> Output[Generate visualizations & reports]

    Start -->|2| UMA[UMA-Optimized Workflow]
    UMA --> GPU[Unified memory GPU pipeline]
    GPU --> Direct[Direct tensor operations]
    Direct --> Fast[Optimized analysis]

    Start -->|3| SMILES[SMILES to PDB Converter]
    SMILES --> CACTUS[NCI CACTUS web service]
    SMILES --> OpenBabel[OpenBabel fallback]
    
    Start -->|4| DNA[DNA Structure Generator]
    DNA --> Builder[B-DNA double helix builder]
```

## Quick Start

```bash
# Interactive mode - recommended for first-time users
fluxmd

# Command-line mode for automation
fluxmd-uma protein.pdb ligand.pdb -o results/

# Generate DNA structure
fluxmd-dna ATCGATCG -o dna_structure.pdb

# Run benchmark
python benchmarks/benchmark_uma.py
```

## Installation

```bash
# Clone repository
git clone https://github.com/yourusername/FluxMD.git
cd FluxMD

# Create conda environment (required for OpenBabel)
conda create -n fluxmd python=3.8
conda activate fluxmd

# Install FluxMD with all features
pip install -e ".[dev,gpu,viz]"

# Install OpenBabel (must use conda)
conda install -c conda-forge openbabel

# For Apple Silicon MPS support (if needed)
pip install --pre torch --index-url https://download.pytorch.org/whl/nightly/cpu
```

### Verify Installation

```bash
# Check GPU detection
python -c "import torch; print(f'MPS available: {torch.backends.mps.is_available()}')"
python -c "import torch; print(f'CUDA available: {torch.cuda.is_available()}')"

# Test FluxMD
fluxmd --help
```

## Entry Points

FluxMD provides multiple entry points optimized for different use cases:

### 1. `fluxmd` - Interactive Interface
The main entry point with a menu-driven interface:
- **Option 1**: Standard workflow - Complete analysis with file I/O
- **Option 2**: UMA workflow - GPU-accelerated unified memory pipeline  
- **Option 3**: SMILES converter - Chemical structure to PDB
- **Option 4**: DNA generator - Sequence to double helix structure (currently unstable!)

### 2. `fluxmd-uma` - Command-Line Interface
High-performance command-line tool for automation:
```bash
fluxmd-uma protein.pdb ligand.pdb [options]

Options:
  -o, --output          Output directory
  -p, --params          Load parameters from previous run
  -s, --steps           Steps per trajectory (default: 200)
  -i, --iterations      Number of iterations (default: 10)
  -a, --approaches      Number of approach angles (default: 10)
  -d, --distance        Starting distance in Å (default: 20.0)
  -r, --rotations       Rotations per position (default: 36)
  --ph                  Physiological pH (default: 7.4)
  --cpu                 Force CPU usage
  --save-trajectories   Save trajectory visualizations
```

### 3. SMILES to PDB Converter (via `fluxmd` Option 3)
Convert chemical structures from SMILES notation to 3D PDB format:
```bash
# Interactive mode
fluxmd
# Select option 3, enter SMILES (e.g., "c1ccccc1" for benzene)
```

**Features:**
- **Primary method**: NCI CACTUS web service
  - Preserves aromatic bond information
  - Generates proper 3D coordinates with planarity
  - Creates both PDB and SDF files (SDF retains aromaticity)
  - *Note: CACTUS SDF to PDB conversion has been modified in this FluxMD module to properly preserve aromatic bond orders in CONECT records*
- **Fallback method**: OpenBabel (local, when offline)
  - Basic 3D structure generation
  - May have limitations with complex aromatics

### 4. `fluxmd-dna` - DNA Structure Generator
Generate accurate B-DNA double helix structures:
```bash
fluxmd-dna SEQUENCE [-o output.pdb]

# Example: Generate 8-bp DNA structure
fluxmd-dna ATCGATCG -o dna_structure.pdb
```
- Creates Watson-Crick paired double helix
- Uses crystallographic parameters ([Olson et al., 1998](https://www.pnas.org/doi/10.1073/pnas.95.19.11163))
- Includes full atomic detail with backbone
- Fun fact : B for B-DNA does not stand for binding DNA

## Features

### Physics-Based Analysis
<<<<<<< HEAD
- **Stochastic Trajectory Synthesis**: Ligands execute helical orbits via Brownian dynamics
  - **Temporal discretization**: 40 fs sampling interval satisfies Shannon-Nyquist criterion for intermolecular forces (DC-10 THz passband) while deliberately aliasing intramolecular vibrations (>25 THz)
  - **Overdamped regime**: Momentum relaxation (τ ≈ 10 fs) ensures Markovian dynamics; thermal bandwidth (kT/h ≈ 6.2 THz) resides comfortably below Nyquist frequency (12.5 THz)
  - **Energy clipping**: 10 kcal/mol ceiling prevents Lennard-Jones singularities at r→0 while preserving physiological interaction magnitudes (-5 to +10 kcal/mol operating range)
=======
- **Random trajectories**: Ligand hovers around protein exploring all surfaces
  - Ligands traverse helical trajectories with Brownian-resolved temporal sampling
  - Thermodynamically windowed : 10 kcal/mol energetic ceiling circumscribes biologically plausible interactions while precluding
  computational singularities (Steric clashes can reach +10 to +20 kcal/mol at close contact)

>>>>>>> d248bc17
- **Force field integration**: Combines static protein forces with dynamic interactions
  - Static forces pre-computed once for efficiency
  - Dynamic forces calculated at each trajectory point
  - Chip-friendly smoothed potential functions prevent singularities
- **Protonation awareness**: pH-dependent charges via Henderson-Hasselbalch
  - Dynamic pKa calculations for ionizable residues
  - pH-responsive hydrogen bonding networks
  - Physiological pH 7.4 default with adjustable settings
- **Complete interaction types**: H-bonds, salt bridges, π-π stacking, π-cation, VDW
  - Each interaction uses optimized mathematical formulations
  - Smooth differentiable functions for numerical stability
  - Hardware-accelerated vector operations

### Energetics & Thermodynamics
- **Energy capping**: Maximum 10 kcal/mol prevents singularities at r→0
  - Represents tight molecular translocation/overlap scenarios
  - Enables analysis of repulsive binding rejection
  - Critical for identifying both attractive and repulsive sites
- **Statistical energy landscape**: Mean, std, min flux values reveal binding character
  - Negative flux: Attractive binding sites (favorable ΔG)
  - Positive flux: Repulsive regions (unfavorable ΔG)
  - Standard deviation: Binding site flexibility/specificity
- **Gibbs free energy interpretation**: 
  - Flux magnitude correlates with -TΔS (entropic contribution)
  - Directional consistency reflects ΔH (enthalpic contribution)
  - Combined analysis approximates binding ΔG landscapes
  - Further elaboration needed to correlate Flux and Gibbs Free Energy. Currently, energetics print out provided per iterations.

### GPU Acceleration
- **Automatic optimization**: Detects Apple Silicon MPS or NVIDIA CUDA
- **Pipeline-specific approaches**:
  - Standard GPU pipeline: Uses spatial hashing for medium systems (1M-100M atom pairs)
  - UMA pipeline: Direct distance matrix calculation via torch.cdist
- **Smart selection**: Benchmarks actual performance to choose GPU vs CPU
- **Spatial hashing** (standard GPU pipeline only):
  - Automatic algorithm selection based on system size
  - Hash table with linked-list collision handling
  - Batch query support for parallel neighbor lookups

### Statistical Validation
- **Bootstrap analysis**: 1000 iterations for confidence intervals
- **P-value calculation**: Identifies statistically significant sites
- **Flux ranking**: Quantitative binding site prioritization

## Physics-to-Chip Optimization

FluxMD's physics engine is architected from first principles to exploit modern chip capabilities:

### Parallelized Force Field Architecture
- **Embarrassingly parallel force calculations**: Each atom-atom interaction computed independently, mapping 1:1 to GPU cores
- **Warp-aligned neighbor lists**: Interaction pairs grouped in multiples of 32 (NVIDIA) or 32/64 (Apple Silicon) for optimal SIMD execution
- **Coalesced memory access**: Atomic coordinates stored in structure-of-arrays format for vectorized loads

### Memory Hierarchy Optimization
- **L1 cache residency**: Force field parameters (<1KB) pinned in fastest cache
- **Shared memory tiling**: Protein chunks sized to GPU shared memory (48KB on modern GPUs)
- **Texture memory**: Distance lookup tables leverage specialized interpolation hardware

### Algorithmic-Hardware Co-design
- **Spatial hashing**: Hash table size tuned to GPU L2 cache (4-40MB depending on architecture)
- **Distance cutoffs**: Aligned to GPU thread block dimensions (typically 10-15Å maps to 256-512 threads)
- **Unified Memory Architecture (UMA)**: Zero-copy tensor operations eliminate CPU-GPU transfer bottleneck

### Physics Kernels
Each interaction type is a specialized GPU kernel:
- **Electrostatics**: Vectorized Coulomb calculations using fast reciprocal square root
- **Van der Waals**: Lennard-Jones with lookup tables in texture memory
- **Hydrogen bonds**: Angle-dependent terms computed via dot products (hardware accelerated)
- **π-interactions**: Aromatic ring centroids cached in shared memory

### Chip-Specific Optimizations
- **Apple Silicon (M1/M2/M3)**: Leverages unified memory for direct tensor operations via Metal Performance Shaders
- **NVIDIA GPUs**: Uses Tensor Cores for mixed-precision force accumulation
- **x86 AVX-512**: Fallback vectorized CPU path for non-GPU systems

This physics-first design achieves >100x speedup by ensuring every calculation maps efficiently to silicon.

## Input/Output

### Supported Input Formats
- **Protein**: PDB, CIF, mmCIF
- **Ligand**: PDB, PDBQT, SMILES (via NCI CACTUS), DNA sequence

### Output Files
```
results/
├── simulation_parameters.txt              # Complete simulation settings
├── processed_flux_data.csv               # Ranked binding sites with statistics
├── {protein}_flux_report.txt             # Detailed analysis report
├── {protein}_trajectory_flux_analysis.png # Heatmap visualization
├── all_iterations_flux.csv               # Raw flux data
└── iteration_*/                          # Per-iteration trajectories
```

### Key Output Columns
- `residue_index`, `residue_name`: Residue identification
- `average_flux`: Mean energy flux (binding site strength)
- `p_value`: Statistical significance (< 0.05 is significant)
- `ci_lower_95`, `ci_upper_95`: 95% confidence intervals
- `inter_intra_ratio`: Ligand vs internal force contribution

## Performance

### Standard vs UMA Pipeline

| Pipeline | File I/O | Speed | Memory | Best For |
|----------|----------|-------|---------|----------|
| Standard (`fluxmd`) | Yes (CSV) | 1x | Low | Compatibility, debugging |
| UMA (`fluxmd-uma`) | None | Optimized | High | Production, large datasets |

### Benchmark Results (Apple M1 Pro)
```
Processing 5M interactions:
- Standard pipeline: 115 seconds
- GPU optimized: 0.9 seconds  
- UMA optimized: 0.4 seconds
```

### When to Use Each Version
- **Standard**: Small molecules, debugging, cross-platform compatibility
- **UMA**: Large proteins, high-throughput screening, Apple Silicon systems (prepare icepacks!)

## How It Works

### Analysis Pipeline

1. **Trajectory Generation**
   - Ligand spirals around protein like thread on a spool
   - Samples 5-50 Å distance range with oscillatory motion
   - 36 rotations tested at each position

2. **Force Calculation**
   - Static intra-protein forces (pre-computed once)
   - Dynamic protein-ligand interactions at each trajectory point
   - pH-dependent protonation states affect charges and H-bonds
   - Neighbor search approaches:
     - **Standard GPU pipeline**: Adaptive optimization based on system size
       - Small systems (<1M pairs): Direct GPU computation
       - Medium systems (1M-100M pairs): Spatial hashing with O(1) lookups
       - Large systems (>100M pairs): Octree + hierarchical distance filtering
     - **UMA pipeline**: Direct distance matrix via torch.cdist for all system sizes

3. **Flux Analysis**  
   - Combines force vectors at each residue
   - Calculates directional consistency and temporal variation
   - Bootstrap statistics over multiple iterations

4. **Binding Site Identification**
   - High flux regions indicate energy convergence
   - Statistical significance via p-values
   - Ranked list of potential binding sites

### Theory

FluxMD calculates energy flux Φᵢ for each residue:

**Φᵢ = ⟨|E̅ᵢ|⟩ · Cᵢ · (1 + τᵢ)**

Where:
- **E̅ᵢ**: Combined force vector (static + dynamic)
- **⟨|E̅ᵢ|⟩**: Mean force magnitude
- **Cᵢ**: Directional consistency  
- **τᵢ**: Temporal fluctuation

High flux indicates energy convergence—where protein forces align with ligand interactions to create thermodynamic sinkholes.

## Usage Examples

### Basic Analysis
```bash
# Interactive mode (recommended for beginners)
fluxmd
# Select option 1, follow prompts

# Command-line mode
fluxmd-uma protein.pdb ligand.pdb -o results/
```

### Reuse Parameters
```bash
# Load parameters from previous run for consistent comparison
fluxmd-uma protein.pdb new_ligand.pdb -p previous_results/simulation_parameters.txt
```

### Generate DNA Ligand
```bash
# Create DNA structure
fluxmd-dna GCGATCGC -o dna_ligand.pdb

# Use DNA as ligand
fluxmd-uma protein.pdb dna_ligand.pdb -o dna_binding_results/
```

### Convert SMILES
```bash
# Through interactive interface
fluxmd
# Select option 3, enter SMILES string (e.g., "c1ccccc1" for benzene)
```

### Recover Interrupted Run
```bash
# If analysis was interrupted
python scripts/process_completed_iterations.py results/ protein.pdb

# Continue from existing data
python scripts/continue_analysis.py results/ protein.pdb
```

## Troubleshooting

### GPU Not Detected
```bash
# Update PyTorch for Apple Silicon
pip install --pre torch --index-url https://download.pytorch.org/whl/nightly/cpu

# Verify MPS/CUDA
python -c "import torch; print(torch.backends.mps.is_available())"
```

### OpenBabel Installation
```bash
# Must use conda, not pip
conda install -c conda-forge openbabel
```

### Memory Issues
- Use standard pipeline for proteins >100K atoms
- Reduce batch size in GPU settings
- Use recovery scripts if analysis crashes

### No Interactions Detected
- Check ligand format (needs HETATM records)
- Increase approach distance
- Verify protein-ligand proximity

## Citation

```bibtex
@software{fluxmd2024,
  title={FluxMD: Biophysical Cartography for Biomolecular Energy Dynamics},
  author={Myunghyun Jeong},
  year={2025},
  url={https://github.com/panelarin/FluxMD}
}
```

## License

MIT License. See [LICENSE](LICENSE) file for details.

## Contact

For questions or issues: mhjonathan@gm.gist.ac.kr<|MERGE_RESOLUTION|>--- conflicted
+++ resolved
@@ -144,18 +144,11 @@
 ## Features
 
 ### Physics-Based Analysis
-<<<<<<< HEAD
 - **Stochastic Trajectory Synthesis**: Ligands execute helical orbits via Brownian dynamics
   - **Temporal discretization**: 40 fs sampling interval satisfies Shannon-Nyquist criterion for intermolecular forces (DC-10 THz passband) while deliberately aliasing intramolecular vibrations (>25 THz)
   - **Overdamped regime**: Momentum relaxation (τ ≈ 10 fs) ensures Markovian dynamics; thermal bandwidth (kT/h ≈ 6.2 THz) resides comfortably below Nyquist frequency (12.5 THz)
   - **Energy clipping**: 10 kcal/mol ceiling prevents Lennard-Jones singularities at r→0 while preserving physiological interaction magnitudes (-5 to +10 kcal/mol operating range)
-=======
-- **Random trajectories**: Ligand hovers around protein exploring all surfaces
-  - Ligands traverse helical trajectories with Brownian-resolved temporal sampling
-  - Thermodynamically windowed : 10 kcal/mol energetic ceiling circumscribes biologically plausible interactions while precluding
-  computational singularities (Steric clashes can reach +10 to +20 kcal/mol at close contact)
-
->>>>>>> d248bc17
+
 - **Force field integration**: Combines static protein forces with dynamic interactions
   - Static forces pre-computed once for efficiency
   - Dynamic forces calculated at each trajectory point
