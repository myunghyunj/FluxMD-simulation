"""
FluxMD: GPU-accelerated molecular dynamics simulation tool for mapping binding
interfaces.

FluxMD uses dynamic energy flux analysis to identify binding sites between
biomolecules, supporting protein-protein, protein-ligand, and protein-DNA
interactions.
"""

from .__version__ import __version__
from .analysis.flux_analyzer import TrajectoryFluxAnalyzer
from .core.matryoshka_generator import MatryoshkaTrajectoryGenerator

# Core functionality
<<<<<<< HEAD
try:
    from .analysis.flux_analyzer import TrajectoryFluxAnalyzer
    from .core.matryoshka_generator import MatryoshkaTrajectoryGenerator
    from .core.trajectory_generator import ProteinLigandFluxAnalyzer
except Exception:  # pragma: no cover - optional dependencies may be missing
    ProteinLigandFluxAnalyzer = None
    MatryoshkaTrajectoryGenerator = None
    TrajectoryFluxAnalyzer = None

from .utils.dna_to_pdb import dna_to_pdb_structure
=======
from .core.trajectory_generator import ProteinLigandFluxAnalyzer
>>>>>>> a06e6656

# Utilities
from .utils.pdb_parser import PDBParser


def get_version() -> str:
    """Return package version."""
    return __version__


__all__ = [
    "__version__",
    "get_version",
    "ProteinLigandFluxAnalyzer",
    "MatryoshkaTrajectoryGenerator",
    "TrajectoryFluxAnalyzer",
    "PDBParser",
<<<<<<< HEAD
    "dna_to_pdb_structure",
=======
>>>>>>> a06e6656
]<|MERGE_RESOLUTION|>--- conflicted
+++ resolved
@@ -11,8 +11,6 @@
 from .analysis.flux_analyzer import TrajectoryFluxAnalyzer
 from .core.matryoshka_generator import MatryoshkaTrajectoryGenerator
 
-# Core functionality
-<<<<<<< HEAD
 try:
     from .analysis.flux_analyzer import TrajectoryFluxAnalyzer
     from .core.matryoshka_generator import MatryoshkaTrajectoryGenerator
@@ -23,9 +21,7 @@
     TrajectoryFluxAnalyzer = None
 
 from .utils.dna_to_pdb import dna_to_pdb_structure
-=======
-from .core.trajectory_generator import ProteinLigandFluxAnalyzer
->>>>>>> a06e6656
+
 
 # Utilities
 from .utils.pdb_parser import PDBParser
@@ -43,8 +39,5 @@
     "MatryoshkaTrajectoryGenerator",
     "TrajectoryFluxAnalyzer",
     "PDBParser",
-<<<<<<< HEAD
     "dna_to_pdb_structure",
-=======
->>>>>>> a06e6656
 ]