--- conflicted
+++ resolved
@@ -7,11 +7,8 @@
 
 import argparse
 import math
-<<<<<<< HEAD
 from typing import Dict, Tuple
-=======
-from typing import Dict, List, Set, Tuple
->>>>>>> a06e6656
+
 
 import numpy as np
 
@@ -437,11 +434,6 @@
             perp1 = (
                 perp1 / np.linalg.norm(perp1) if np.linalg.norm(perp1) > 0 else np.array([0, 0, 1])
             )
-<<<<<<< HEAD
-=======
-            perp2 = np.cross(unit_vec, perp1)
-
->>>>>>> a06e6656
             # Position OP1 and OP2
             op1_pos = p_pos + 1.48 * (0.7 * perp1 + 0.3 * unit_vec)
             op2_pos = p_pos + 1.48 * (-0.7 * perp1 + 0.3 * unit_vec)
@@ -660,7 +652,7 @@
     parser = argparse.ArgumentParser(
         description="Generate B-DNA structure from sequence (5' to 3').",
         epilog="Example: %(prog)s ATCGATCG -o my_dna.pdb",
-<<<<<<< HEAD
+
     )
     parser.add_argument("sequence", help="DNA sequence (5' to 3'), using A, T, G, C")
     parser.add_argument(
@@ -669,16 +661,7 @@
         default="dna_structure.pdb",
         help="Output PDB file (default: dna_structure.pdb)",
     )
-=======
-    )
-    parser.add_argument("sequence", help="DNA sequence (5' to 3'), using A, T, G, C")
-    parser.add_argument(
-        "-o",
-        "--output",
-        default="dna_structure.pdb",
-        help="Output PDB file (default: dna_structure.pdb)",
-    )
->>>>>>> a06e6656
+
     parser.add_argument("--no-conect", action="store_true", help="Skip writing CONECT records")
     parser.add_argument(
         "--groove-mode",
@@ -716,11 +699,8 @@
     # Report dinucleotide steps used
     print("\nDinucleotide steps:")
     for i in range(len(sequence) - 1):
-<<<<<<< HEAD
         dinuc = sequence[i: i + 2]
-=======
-        dinuc = sequence[i : i + 2]
->>>>>>> a06e6656
+
         twist, rise = builder.get_dinucleotide_params(sequence[i], sequence[i + 1])
         print(f"  {dinuc}: twist={twist}°, rise={rise} Å")
 
@@ -731,16 +711,10 @@
         base_b = DNABuilder.COMPLEMENT[base_a]
         print(f"  {i+1}: {base_a}-{base_b}")
 
-
-<<<<<<< HEAD
 def dna_to_pdb_structure(sequence: str):
     """Return atoms and connectivity for the given DNA sequence."""
     builder = DNABuilder()
     builder.build_dna(sequence)
     return builder.atoms, builder.connectivity
-
-
-=======
->>>>>>> a06e6656
 if __name__ == "__main__":
     main()