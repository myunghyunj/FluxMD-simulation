--- conflicted
+++ resolved
@@ -8,27 +8,13 @@
 - Configuration parsing
 """
 
-<<<<<<< HEAD
-from .config_parser import (
-    create_example_config,
-    load_config,
-    print_derived_constants,
-)
-from .cpu import format_workers_info, get_optimal_workers, parse_workers
-from .dna_to_pdb import DNABuilder, dna_to_pdb_structure
-=======
 from .config_parser import create_example_config, load_config, print_derived_constants
 from .cpu import format_workers_info, get_optimal_workers, parse_workers
 from .dna_to_pdb import DNABuilder
->>>>>>> a06e6656
 from .pdb_parser import PDBParser
 
 __all__ = [
     "DNABuilder",
-<<<<<<< HEAD
-    "dna_to_pdb_structure",
-=======
->>>>>>> a06e6656
     "PDBParser",
     "parse_workers",
     "get_optimal_workers",
