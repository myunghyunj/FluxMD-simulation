# fluxmd/core/matryoshka_generator.py
from __future__ import annotations

import multiprocessing as mp
import os
import pickle
import time
from pathlib import Path
from typing import Any, Dict, List, Optional, Tuple

import numpy as np
from tqdm import tqdm

from .dynamics.brownian_roller import BrownianSurfaceRoller, quaternion_multiply as _quat_mul
from .geometry.pca_anchors import extreme_calpha_pairs
from .surface.layer_stream import MatryoshkaLayerGenerator
from .surface.ses_builder import SESBuilder
from .ref15_energy import get_ref15_calculator
from ..utils.cpu import format_workers_info

__all__ = ["MatryoshkaTrajectoryGenerator"]


class MatryoshkaTrajectoryGenerator:
    """Orchestrates Matryoshka trajectory generation with Brownian dynamics."""
    
    def __init__(
        self,
        protein_atoms: Dict[str, np.ndarray],
        ligand_atoms: Dict[str, np.ndarray],
        params: Dict[str, Any]
    ) -> None:
        """Initialize generator with molecular structures.
        
        Args:
            protein_atoms: Dict with 'coords', 'names', 'radii', 'masses' arrays
            ligand_atoms: Dict with 'coords', 'names', 'masses' arrays
            params: Simulation parameters (T, viscosity, force constants, etc.)
        """
        self.protein_atoms = protein_atoms
        self.ligand_atoms = ligand_atoms
        self.params = params
        
        # Extract parameters with defaults
        self.temperature = params.get('T', 298.15)
        self.viscosity = params.get('viscosity', 0.00089)
        self.probe_radius = params.get('probe_radius', 0.75)
        self.layer_step = params.get('layer_step', 1.5)
        self.k_surf = params.get('k_surf', 2.0)
        self.k_guid = params.get('k_guid', 0.5)
<<<<<<< HEAD

        raw_n_workers = params.get('n_workers')
        if raw_n_workers in (None, '', 'auto'):
            self.n_workers = max(1, os.cpu_count() - 1)
        else:
            try:
                self.n_workers = max(1, int(raw_n_workers))
            except ValueError as e:
                raise ValueError(
                    f"Invalid n_workers value: {raw_n_workers}. Must be 'auto' or a positive integer."
                ) from e
=======
        
        # Parse workers with defensive handling
        n_workers_param = params.get('n_workers')
        try:
            self.n_workers = parse_workers(n_workers_param)
        except Exception as e:
            print(f"Warning: Failed to parse n_workers={n_workers_param}, using auto-detection. Error: {e}")
            self.n_workers = parse_workers(None)
        
        # Ensure n_workers is never None
        if self.n_workers is None:
            self.n_workers = parse_workers(None)
>>>>>>> 9125a0ac
        
        self.checkpoint_dir = params.get('checkpoint_dir', None)
        self.gpu_device = params.get('gpu_device', None)
        self.collision_detector = params.get('collision_detector', None)
        
        # Initialize REF15 calculator if not provided
        self.ref15_calculator = params.get('ref15_calculator', None)
        if self.ref15_calculator is None and params.get('use_ref15', True):
            print("Initializing REF15 energy calculator...")
            self.ref15_calculator = get_ref15_calculator(params.get('pH', 7.4))
        
        # Calculate PCA anchors from protein backbone
        print("Calculating trajectory anchors via PCA...")
        self.anchors = extreme_calpha_pairs(
            self.protein_atoms['coords'],
            self.protein_atoms['names']
        )
        anchor_distance = np.linalg.norm(self.anchors[1] - self.anchors[0])
        print(f"  Anchor separation: {anchor_distance:.1f} Å")
        
        # Build ligand pseudo-sphere
        print("Building ligand pseudo-sphere...")
        self.ligand_sphere = self._calculate_ligand_sphere()
        print(f"  Radius of gyration: {self.ligand_sphere['radius']:.2f} Å")
        print(f"  Total mass: {self.ligand_sphere['mass']:.1f} amu")
        
        # Initialize SES builder
        print("Initializing surface builder...")
        self.ses_builder = SESBuilder(
            self.protein_atoms['coords'],
            self.protein_atoms['radii'],
            probe_radius=self.probe_radius,
            atom_names=self.protein_atoms.get('names', None),
            resnames=self.protein_atoms.get('resnames', None)
        )
        
        # Build base surface (expensive, do once)
        print("Building base SES surface (this may take a moment)...")
        start_time = time.time()
        self.base_surface = self.ses_builder.build_ses0()
        build_time = time.time() - start_time
        print(f"  Surface built in {build_time:.1f}s")
        print(f"  Vertices: {len(self.base_surface.vertices)}")
        print(f"  Faces: {len(self.base_surface.faces)}")
        
        # Initialize layer generator
        self.layer_generator = MatryoshkaLayerGenerator(
            self.base_surface,
            step=self.layer_step
        )
        
        # Calculate maximum useful layers
        self.max_layers = self.layer_generator.get_max_useful_layers(
            ligand_radius=self.ligand_sphere['radius'],
            cutoff=self.params.get('vdw_cutoff', 12.0)
        )
        print(f"  Maximum useful layers: {self.max_layers}")
        
        # Set up checkpoint directory
        if self.checkpoint_dir:
            Path(self.checkpoint_dir).mkdir(parents=True, exist_ok=True)
        
        print(f"  Workers: {format_workers_info(self.n_workers)}")
    
    def _calculate_ligand_sphere(self) -> Dict[str, Any]:
        """Calculate ligand pseudo-sphere properties.
        
        Returns:
            Dict with radius, mass, center, inertia
        """
        coords = self.ligand_atoms['coords']
        masses = self.ligand_atoms['masses']
        
        # Center of mass
        total_mass = np.sum(masses)
        center_of_mass = np.average(coords, weights=masses, axis=0)
        
        # Radius of gyration
        centered_coords = coords - center_of_mass
        rgyr_squared = np.average(
            np.sum(centered_coords**2, axis=1),
            weights=masses
        )
        radius_of_gyration = np.sqrt(rgyr_squared)
        
        # Inertia tensor
        inertia_tensor = np.zeros((3, 3))
        for i, (coord, mass) in enumerate(zip(centered_coords, masses)):
            # I = sum(m * (r²I - rr^T))
            r_squared = np.dot(coord, coord)
            inertia_tensor += mass * (r_squared * np.eye(3) - np.outer(coord, coord))
        
        # For simplicity, use trace/3 as effective moment (isotropic approximation)
        effective_inertia = np.trace(inertia_tensor) / 3.0
        
        return {
            'radius': radius_of_gyration,
            'mass': total_mass,
            'center': center_of_mass,
            'inertia': effective_inertia,
            'inertia_tensor': inertia_tensor,
            'coords_centered': centered_coords
        }
    
    def _quaternion_to_rotation_matrix(self, q: np.ndarray) -> np.ndarray:
        """Convert quaternion to 3x3 rotation matrix.
        
        Args:
            q: Quaternion [w, x, y, z]
            
        Returns:
            3x3 rotation matrix
        """
        w, x, y, z = q
        
        return np.array([
            [1 - 2*(y*y + z*z), 2*(x*y - w*z), 2*(x*z + w*y)],
            [2*(x*y + w*z), 1 - 2*(x*x + z*z), 2*(y*z - w*x)],
            [2*(x*z - w*y), 2*(y*z + w*x), 1 - 2*(x*x + y*y)]
        ])
    
    def _reconstruct_ligand_coords(
        self,
        position: np.ndarray,
        quaternion: np.ndarray
    ) -> np.ndarray:
        """Reconstruct full ligand coordinates from position and orientation.
        
        Args:
            position: Center of mass position
            quaternion: Orientation quaternion
            
        Returns:
            (N, 3) array of ligand atom coordinates
        """
        # Get rotation matrix
        R = self._quaternion_to_rotation_matrix(quaternion)
        
        # Rotate centered coordinates and translate
        rotated_coords = self.ligand_sphere['coords_centered'] @ R.T
        full_coords = rotated_coords + position
        
        return full_coords
    
    def _calculate_ref15_energy(
        self,
        protein_atoms: Dict[str, np.ndarray],
        ligand_coords: np.ndarray,
        ligand_atoms: Dict[str, np.ndarray]
    ) -> float:
        """Calculate REF15 energy between protein and ligand.
        
        Args:
            protein_atoms: Protein atom dictionary
            ligand_coords: Current ligand coordinates
            ligand_atoms: Ligand atom dictionary
            
        Returns:
            Interaction energy in kcal/mol
        """
        if self.ref15_calculator is None:
            # Fallback to distance-based estimate
            ligand_com = ligand_coords.mean(axis=0)
            return -10.0 * np.exp(-0.1 * np.linalg.norm(ligand_com - self.anchors[1]))
        
        total_energy = 0.0
        protein_coords = protein_atoms['coords']
        
        # Create atom contexts for ligand atoms
        ligand_contexts = []
        for i, (coord, name) in enumerate(zip(ligand_coords, ligand_atoms['names'])):
            atom_dict = {
                'x': coord[0], 'y': coord[1], 'z': coord[2],
                'name': name,
                'element': name[0],  # Simple element extraction
                'resname': 'LIG',
                'resSeq': 1
            }
            context = self.ref15_calculator.create_atom_context(atom_dict)
            ligand_contexts.append(context)
        
        # Calculate pairwise interactions (simplified - real implementation would be more efficient)
        cutoff_sq = 36.0  # 6 Angstrom cutoff squared
        
        for lig_idx, lig_context in enumerate(ligand_contexts):
            lig_coord = ligand_coords[lig_idx]
            
            # Find nearby protein atoms
            distances_sq = np.sum((protein_coords - lig_coord)**2, axis=1)
            nearby_mask = distances_sq < cutoff_sq
            nearby_indices = np.where(nearby_mask)[0]
            
            for prot_idx in nearby_indices:
                # Create protein atom context
                prot_atom_dict = {
                    'x': protein_coords[prot_idx, 0],
                    'y': protein_coords[prot_idx, 1], 
                    'z': protein_coords[prot_idx, 2],
                    'name': protein_atoms['names'][prot_idx],
                    'element': protein_atoms['names'][prot_idx][0],
                    'resname': 'PRO',  # Simplified
                    'resSeq': prot_idx // 10  # Rough residue assignment
                }
                prot_context = self.ref15_calculator.create_atom_context(prot_atom_dict)
                
                # Calculate interaction energy
                distance = np.sqrt(distances_sq[prot_idx])
                energy = self.ref15_calculator.calculate_interaction_energy(
                    prot_context, lig_context, distance
                )
                total_energy += energy
        
        return total_energy
    
    def _generate_orientation_variants(
        self,
        base_quaternion: np.ndarray,
        n_variants: int = 4
    ) -> np.ndarray:
        """Generate orientation variants around base quaternion.
        
        Args:
            base_quaternion: Starting orientation
            n_variants: Number of variants to generate
            
        Returns:
            (n_variants, 4) array of quaternions
        """
        variants = np.zeros((n_variants, 4))
        variants[0] = base_quaternion  # Include original
        
        # Generate small rotations
        for i in range(1, n_variants):
            # Random small rotation axis
            axis = np.random.randn(3)
            axis /= np.linalg.norm(axis)
            
            # Small angle (5-15 degrees)
            angle = np.random.uniform(5, 15) * np.pi / 180
            
            # Create rotation quaternion
            half_angle = angle / 2
            rot_quat = np.array([
                np.cos(half_angle),
                axis[0] * np.sin(half_angle),
                axis[1] * np.sin(half_angle),
                axis[2] * np.sin(half_angle)
            ])
            
            # Apply rotation
            variants[i] = _quat_mul(rot_quat, base_quaternion)
            variants[i] /= np.linalg.norm(variants[i])
        
        return variants
    
    def _calculate_ref15_energy_batch(
        self,
        position: np.ndarray,
        quaternions: np.ndarray,
        sample_fraction: float = 0.1
    ) -> np.ndarray:
        """Calculate REF15 energies for multiple orientations efficiently.
        
        Args:
            position: Ligand center of mass
            quaternions: (N, 4) array of orientations
            sample_fraction: Fraction of protein atoms to sample
            
        Returns:
            (N,) array of energies
        """
        n_orientations = len(quaternions)
        energies = np.zeros(n_orientations)
        
        # Subsample protein atoms for speed
        n_protein = len(self.protein_atoms['coords'])
        n_sample = max(100, int(n_protein * sample_fraction))
        sample_indices = np.random.choice(n_protein, n_sample, replace=False)
        
        protein_coords_sample = self.protein_atoms['coords'][sample_indices]
        protein_names_sample = self.protein_atoms['names'][sample_indices]
        
        # Process each orientation
        for i, quat in enumerate(quaternions):
            # Reconstruct ligand coordinates
            ligand_coords = self._reconstruct_ligand_coords(position, quat)
            
            # Create simplified protein atoms dict for sampled atoms
            protein_sample = {
                'coords': protein_coords_sample,
                'names': protein_names_sample
            }
            
            # Calculate energy
            energies[i] = self._calculate_ref15_energy(
                protein_sample, ligand_coords, self.ligand_atoms
            )
        
        # Scale energies to account for sampling
        energies *= (n_protein / n_sample)
        
        return energies
    
    def _run_single_trajectory(
        self,
        layer_idx: int,
        iteration_idx: int,
        seed: Optional[int] = None
    ) -> Dict[str, Any]:
        """Run a single trajectory on a specific layer.
        
        Args:
            layer_idx: Which Matryoshka layer
            iteration_idx: Which iteration on this layer
            seed: Random seed for reproducibility
            
        Returns:
            Trajectory results dictionary
        """
        # Get the appropriate surface layer
        surface = self.layer_generator.get_layer(layer_idx)
        
        # Create roller with unique seed
        if seed is None:
            seed = hash((layer_idx, iteration_idx, time.time())) % 2**32
        
        # Create energy calculator function for layer hopping
        def energy_calculator(pos, quat, layer):
            ligand_coords = self._reconstruct_ligand_coords(pos, quat)
            return self._calculate_ref15_energy(
                self.protein_atoms, ligand_coords, self.ligand_atoms
            )
        
        roller = BrownianSurfaceRoller(
            surface=surface,
            ligand_sphere=self.ligand_sphere,
            anchors=self.anchors,
            T=self.temperature,
            viscosity=self.viscosity,
            k_surf=self.k_surf,
            k_guid=self.k_guid,
            layer_generator=self.layer_generator,
            current_layer_idx=layer_idx,
            energy_calculator=energy_calculator if self.ref15_calculator else None,
            hop_attempt_interval=100,
            hop_probability=0.1,
            groove_detector=self.ses_builder.groove_detector,
            groove_preference=self.params.get('groove_preference', 'major'),
            seed=seed
        )
        
        # Run trajectory
        print(f"  Running trajectory L{layer_idx}-I{iteration_idx}...")
        trajectory = roller.run(max_steps=self.params.get('max_steps', 1_000_000))
        
        # Add metadata
        trajectory['layer_idx'] = layer_idx
        trajectory['iteration_idx'] = iteration_idx
        trajectory['seed'] = seed
        
        # If we have REF15 calculator, compute actual energies
        if self.ref15_calculator and len(trajectory['pos']) > 0:
            # Sample subset of positions for energy calculation
            n_samples = min(len(trajectory['pos']), 100)
            sample_indices = np.linspace(
                0, len(trajectory['pos']) - 1, n_samples, dtype=int
            )
            
            energies = []
            for idx in sample_indices:
                pos = trajectory['pos'][idx]
                quat = trajectory['quat'][idx]
                
                # Reconstruct ligand coordinates
                ligand_coords = self._reconstruct_ligand_coords(pos, quat)
                
                # Calculate REF15 energy with multiple orientations
                if hasattr(self, '_calculate_ref15_energy_batch'):
                    # Generate 4 random orientations around current
                    orientations = self._generate_orientation_variants(quat, n_variants=4)
                    energies_batch = self._calculate_ref15_energy_batch(
                        pos, orientations, sample_fraction=0.1
                    )
                    energy = np.min(energies_batch)  # Take best orientation
                else:
                    # Fallback to single orientation
                    energy = self._calculate_ref15_energy(
                        self.protein_atoms, ligand_coords, self.ligand_atoms
                    )
                energies.append(energy)
            
            trajectory['sampled_energies'] = np.array(energies)
            trajectory['sample_indices'] = sample_indices
        
        return trajectory
    
    def _worker_process(
        self,
        work_queue: mp.Queue,
        result_queue: mp.Queue,
        worker_id: int
    ) -> None:
        """Worker process for parallel trajectory generation.
        
        Args:
            work_queue: Queue of (layer_idx, iteration_idx, seed) tuples
            result_queue: Queue for results
            worker_id: Worker identifier
        """
        while True:
            try:
                work_item = work_queue.get(timeout=1)
                if work_item is None:  # Poison pill
                    break
                
                layer_idx, iteration_idx, seed = work_item
                
                # Run trajectory
                result = self._run_single_trajectory(layer_idx, iteration_idx, seed)
                
                # Send result
                result_queue.put((layer_idx, iteration_idx, result))
                
            except mp.queues.Empty:
                continue
            except Exception as e:
                print(f"Worker {worker_id} error: {e}")
                result_queue.put((layer_idx, iteration_idx, {'error': str(e)}))
    
    def _save_checkpoint(
        self,
        trajectories: List[Dict[str, Any]],
        layer_idx: int,
        iteration_idx: int
    ) -> None:
        """Save checkpoint to disk.
        
        Args:
            trajectories: List of completed trajectories
            layer_idx: Current layer
            iteration_idx: Current iteration
        """
        if not self.checkpoint_dir:
            return
        
        checkpoint = {
            'trajectories': trajectories,
            'layer_idx': layer_idx,
            'iteration_idx': iteration_idx,
            'timestamp': time.time()
        }
        
        checkpoint_path = Path(self.checkpoint_dir) / f'checkpoint_L{layer_idx}_I{iteration_idx}.pkl'
        with open(checkpoint_path, 'wb') as f:
            pickle.dump(checkpoint, f)
        
        print(f"  Checkpoint saved: {checkpoint_path.name}")
    
    def _load_checkpoint(self) -> Tuple[List[Dict[str, Any]], int, int]:
        """Load most recent checkpoint.
        
        Returns:
            (trajectories, layer_idx, iteration_idx)
        """
        if not self.checkpoint_dir or not Path(self.checkpoint_dir).exists():
            return [], 0, 0
        
        checkpoints = list(Path(self.checkpoint_dir).glob('checkpoint_L*_I*.pkl'))
        if not checkpoints:
            return [], 0, 0
        
        # Sort by modification time
        latest = max(checkpoints, key=lambda p: p.stat().st_mtime)
        
        print(f"Loading checkpoint: {latest.name}")
        with open(latest, 'rb') as f:
            checkpoint = pickle.load(f)
        
        return (
            checkpoint['trajectories'],
            checkpoint['layer_idx'],
            checkpoint['iteration_idx']
        )
    
    def run(
        self,
        n_layers: Optional[int] = None,
        n_iterations: int = 10
    ) -> List[Dict[str, np.ndarray]]:
        """Generate trajectories across nested surface layers.
        
        Args:
            n_layers: Number of Matryoshka layers (None = adaptive)
            n_iterations: Trajectories per layer
            
        Returns:
            List of trajectory dictionaries
        """
        assert isinstance(self.n_workers, int) and self.n_workers >= 1, (
            "Runtime error: n_workers must be a positive integer."
        )

        # Use adaptive layer count if not specified
        if n_layers is None:
            n_layers = min(self.max_layers, 10)
        else:
            n_layers = min(n_layers, self.max_layers)
        
        print(f"\nStarting Matryoshka trajectory generation:")
        print(f"  Layers: {n_layers}")
        print(f"  Iterations per layer: {n_iterations}")
        print(f"  Total trajectories: {n_layers * n_iterations}")
        
        # Ensure n_workers is valid
        if self.n_workers is None:
            self.n_workers = parse_workers(None)  # Will return auto-detected value
            
        print(f"  Workers: {format_workers_info(self.n_workers)}")
        
        # Load checkpoint if available
        trajectories, start_layer, start_iteration = self._load_checkpoint()
        
        # Calculate total work items
        total_items = n_layers * n_iterations
        completed_items = len(trajectories)
        
        if self.n_workers > 1 and total_items - completed_items > 1:
            # Parallel execution
            trajectories.extend(self._run_parallel(
                n_layers, n_iterations, start_layer, start_iteration
            ))
        else:
            # Serial execution
            with tqdm(total=total_items, initial=completed_items) as pbar:
                for layer_idx in range(n_layers):
                    if layer_idx < start_layer:
                        continue
                    
                    for iteration_idx in range(n_iterations):
                        if layer_idx == start_layer and iteration_idx < start_iteration:
                            continue
                        
                        # Generate seed for reproducibility
                        seed = hash((layer_idx, iteration_idx, 42)) % 2**32
                        
                        # Run trajectory
                        trajectory = self._run_single_trajectory(
                            layer_idx, iteration_idx, seed
                        )
                        trajectories.append(trajectory)
                        
                        # Update progress
                        pbar.update(1)
                        
                        # Checkpoint periodically
                        if len(trajectories) % 5 == 0:
                            self._save_checkpoint(
                                trajectories, layer_idx, iteration_idx + 1
                            )
        
        print(f"\nCompleted {len(trajectories)} trajectories")
        
        # Final checkpoint
        self._save_checkpoint(trajectories, n_layers, 0)
        
        return trajectories
    
    def _run_parallel(
        self,
        n_layers: int,
        n_iterations: int,
        start_layer: int = 0,
        start_iteration: int = 0
    ) -> List[Dict[str, Any]]:
        """Run trajectories in parallel.
        
        Args:
            n_layers: Number of layers
            n_iterations: Iterations per layer
            start_layer: Resume from this layer
            start_iteration: Resume from this iteration
            
        Returns:
            List of trajectory results
        """
        # Create work queue
        work_queue = mp.Queue()
        result_queue = mp.Queue()
        
        # Populate work items
        n_items = 0
        for layer_idx in range(n_layers):
            if layer_idx < start_layer:
                continue
                
            for iteration_idx in range(n_iterations):
                if layer_idx == start_layer and iteration_idx < start_iteration:
                    continue
                
                seed = hash((layer_idx, iteration_idx, 42)) % 2**32
                work_queue.put((layer_idx, iteration_idx, seed))
                n_items += 1
        
        # Add poison pills
        for _ in range(self.n_workers):
            work_queue.put(None)
        
        # Start workers
        workers = []
        for i in range(self.n_workers):
            p = mp.Process(
                target=self._worker_process,
                args=(work_queue, result_queue, i)
            )
            p.start()
            workers.append(p)
        
        # Collect results
        trajectories = []
        with tqdm(total=n_items) as pbar:
            for _ in range(n_items):
                layer_idx, iteration_idx, result = result_queue.get()
                trajectories.append(result)
                pbar.update(1)
                
                # Checkpoint periodically
                if len(trajectories) % 10 == 0:
                    self._save_checkpoint(
                        trajectories, layer_idx, iteration_idx + 1
                    )
        
        # Wait for workers to finish
        for p in workers:
            p.join()
        
        return trajectories<|MERGE_RESOLUTION|>--- conflicted
+++ resolved
@@ -48,32 +48,21 @@
         self.layer_step = params.get('layer_step', 1.5)
         self.k_surf = params.get('k_surf', 2.0)
         self.k_guid = params.get('k_guid', 0.5)
-<<<<<<< HEAD
-
+
+        # Robust parsing of n_workers with fallback to auto-detection.
         raw_n_workers = params.get('n_workers')
-        if raw_n_workers in (None, '', 'auto'):
+
+        try:
+            # Centralized parsing function ensures consistent handling.
+            self.n_workers = parse_workers(raw_n_workers)
+        except Exception as e:
+            print(f"Warning: Invalid n_workers='{raw_n_workers}'. Auto-detecting optimal value. Reason: {e}")
             self.n_workers = max(1, os.cpu_count() - 1)
-        else:
-            try:
-                self.n_workers = max(1, int(raw_n_workers))
-            except ValueError as e:
-                raise ValueError(
-                    f"Invalid n_workers value: {raw_n_workers}. Must be 'auto' or a positive integer."
-                ) from e
-=======
-        
-        # Parse workers with defensive handling
-        n_workers_param = params.get('n_workers')
-        try:
-            self.n_workers = parse_workers(n_workers_param)
-        except Exception as e:
-            print(f"Warning: Failed to parse n_workers={n_workers_param}, using auto-detection. Error: {e}")
-            self.n_workers = parse_workers(None)
-        
-        # Ensure n_workers is never None
-        if self.n_workers is None:
-            self.n_workers = parse_workers(None)
->>>>>>> 9125a0ac
+
+        # Final defensive check (shouldn't be necessary, but added for absolute safety).
+        if not isinstance(self.n_workers, int) or self.n_workers < 1:
+            print(f"Warning: Unexpected parsed n_workers value '{self.n_workers}', using auto-detection.")
+            self.n_workers = max(1, os.cpu_count() - 1)
         
         self.checkpoint_dir = params.get('checkpoint_dir', None)
         self.gpu_device = params.get('gpu_device', None)
