--- conflicted
+++ resolved
@@ -48,7 +48,6 @@
         self.layer_step = params.get('layer_step', 1.5)
         self.k_surf = params.get('k_surf', 2.0)
         self.k_guid = params.get('k_guid', 0.5)
-<<<<<<< HEAD
 
         n_workers_param = params.get('n_workers', 'auto')
         if n_workers_param in (None, '', 'auto'):
@@ -60,20 +59,6 @@
                 raise ValueError(
                     f"Invalid n_workers value: {n_workers_param}. Must be 'auto' or a positive integer."
                 ) from e
-=======
-        
-        # Parse workers with defensive handling
-        n_workers_param = params.get('n_workers')
-        try:
-            self.n_workers = parse_workers(n_workers_param)
-        except Exception as e:
-            print(f"Warning: Failed to parse n_workers={n_workers_param}, using auto-detection. Error: {e}")
-            self.n_workers = parse_workers(None)
-        
-        # Ensure n_workers is never None
-        if self.n_workers is None:
-            self.n_workers = parse_workers(None)
->>>>>>> 9125a0ac
         
         self.checkpoint_dir = params.get('checkpoint_dir', None)
         self.gpu_device = params.get('gpu_device', None)
